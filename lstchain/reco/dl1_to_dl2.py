"""Module with functions for Energy and disp_norm reconstruction and G/H
separation. There are functions for raining random forest and for
applying them to data. The RF can be saved into a file for later use.

Usage:

"import dl1_to_dl2"
"""

import numpy as np
import pandas as pd
from sklearn.ensemble import RandomForestClassifier, RandomForestRegressor
from sklearn.externals import joblib
from sklearn.model_selection import train_test_split
import os
from . import utils
from . import disp
from ..io import standard_config, replace_config
import astropy.units as u
from ..io.io import dl1_params_lstcam_key, dl1_params_src_dep_lstcam_key
from ctapipe.instrument import OpticsDescription


__all__ = [
    'train_energy',
    'train_disp_norm',
    'train_disp_sign',
    'train_disp_vector',
    'train_reco',
    'train_sep',
    'build_models',
    'apply_models',
<<<<<<< HEAD
    'get_source_dependent_parameters'
=======
    'set_source_dependent_parameters'
>>>>>>> b09cf491
]



def train_energy(train, custom_config={}):
    """
    Train a Random Forest Regressor for the regression of the energy
    TODO: introduce the possibility to use another model

    Parameters
    ----------
    train: `pandas.DataFrame`
    config: dictionnary containing configuration

    Returns
    -------
    The trained model
    """

    config = replace_config(standard_config, custom_config)
    regression_args = config['random_forest_regressor_args'] 
    features = config['regression_features']
    model = RandomForestRegressor    

    print("Given features: ", features)
    print("Number of events for training: ", train.shape[0])
    print("Training Random Forest Regressor for Energy Reconstruction...")

    reg = model(**regression_args)
    reg.fit(train[features],
                  train['log_mc_energy'])

    print("Model {} trained!".format(model))
    return reg


def train_disp_vector(train, custom_config={}, predict_features=['disp_dx', 'disp_dy']):
    """
    Train a model (Random Forest Regressor) for the regression of the disp_norm vector coordinates dx,dy.
    Therefore, the model must be able to be applied on a vector of features.
    TODO: introduce the possibility to use another model

    Parameters
    ----------
    train: `pandas.DataFrame`
    config: dictionnary containing configuration

    Returns
    -------
    The trained model
    """

    config = replace_config(standard_config, custom_config)
    regression_args = config['random_forest_regressor_args']
    features = config['regression_features']
    model = RandomForestRegressor

    print("Given features: ", features)
    print("Number of events for training: ", train.shape[0])
    print("Training model {} for disp vector regression".format(model))

    reg = model(**regression_args)
    x = train[features]
    y = np.transpose([train[f] for f in predict_features])
    reg.fit(x, y)

    print("Model {} trained!".format(model))

    return reg


def train_disp_norm(train, custom_config={}, predict_feature='disp_norm'):
    """
    Train a model for the regression of the disp_norm norm

    Parameters
    ----------
    train: `pandas.DataFrame`
    config: dictionnary containing configuration

    Returns
    -------
    The trained model
    """

    config = replace_config(standard_config, custom_config)
    regression_args = config['random_forest_regressor_args']
    features = config['regression_features']
    model = RandomForestRegressor

    print("Given features: ", features)
    print("Number of events for training: ", train.shape[0])
    print("Training model {} for disp norm regression".format(model))

    reg = model(**regression_args)
    x = train[features]
    y = np.transpose(train[predict_feature])
    reg.fit(x, y)

    print("Model {} trained!".format(model))

    return reg


def train_disp_sign(train, custom_config={}, predict_feature='disp_sign'):
    """
    Train a model for the classification of the disp_norm sign

    Parameters
    ----------
    train: `pandas.DataFrame`
    config: dictionnary containing configuration

    Returns
    -------
    The trained model
    """

    config = replace_config(standard_config, custom_config)
    classification_args = config['random_forest_classifier_args']
    features = config["classification_features"]
    model = RandomForestClassifier

    print("Given features: ", features)
    print("Number of events for training: ", train.shape[0])
    print("Training model {} for disp sign regression".format(model))

    reg = model(**classification_args)
    x = train[features]
    y = np.transpose(train[predict_feature])
    reg.fit(x, y)

    print("Model {} trained!".format(model))

    return reg



def train_reco(train, custom_config={}):
    """
    Trains two Random Forest regressors for Energy and disp_norm
    reconstruction respectively. Returns the trained RF.

    Parameters:
    -----------
    train: `pandas.DataFrame`
    config: dictionnary containing configuration

    Returns:
    --------
    RandomForestRegressor: reg_energy
    RandomForestRegressor: reg_disp
    """

    config = replace_config(standard_config, custom_config)
    regression_args = config['random_forest_regressor_args']
    features = config['regression_features']
    model = RandomForestRegressor

    print("Given features: ", features)
    print("Number of events for training: ", train.shape[0])
    print("Training Random Forest Regressor for Energy Reconstruction...")

    reg_energy = model(**regression_args)
    reg_energy.fit(train[features],
                  train['log_mc_energy'])

    print("Random Forest trained!")
    print("Training Random Forest Regressor for disp_norm Reconstruction...")

    reg_disp = RandomForestRegressor(**regression_args)
    reg_disp.fit(train[features],
                     train['disp_norm'])

    print("Random Forest trained!")
    print("Done!")
    return reg_energy, reg_disp


def train_sep(train, custom_config={}):

    """Trains a Random Forest classifier for Gamma/Hadron separation.
    Returns the trained RF.

    Parameters:
    -----------
    train: `pandas.DataFrame`
    data set for training the RF
    features: list of strings
    List of features to train the RF
    classification_args: dictionnary
    config_file: str - path to a configuration file. If given, overwrite `classification_args`.

    Return:
    -------
    `RandomForestClassifier`
    """

    config = replace_config(standard_config, custom_config)
    classification_args = config['random_forest_classifier_args']
    features = config["classification_features"]
    model = RandomForestClassifier


    print("Given features: ", features)
    print("Number of events for training: ", train.shape[0])
    print("Training Random Forest Classifier for",
    "Gamma/Hadron separation...")

    clf = model(**classification_args)

    clf.fit(train[features],
            train['mc_type'])
    print("Random Forest trained!")
    return clf


def build_models(filegammas, fileprotons,
                 save_models=True, path_models="./",
                 energy_min=-np.inf,
                 custom_config={},
                 test_size=0.2,
                 ):
    """Uses MC data to train Random Forests for Energy and disp_norm
    reconstruction and G/H separation. Returns 3 trained RF.
    The config in config_file superseeds the one passed in argument.

    Parameters:
    -----------
    filegammas: string
    Name of the file with MC gamma events

    fileprotons: string
    Name of the file with MC proton events

    energy_min: float
    Cut in energy for gamma/hadron separation

    intensity_min: float
    Cut in intensity of the showers for training RF. Default is 60 phe

    r_min: float
    Cut in distance from c.o.g of hillas ellipse to camera center, to avoid images truncated
    in the border. Default is 80% of camera radius.

    save_models: boolean
    Save the trained RF in a file to use them anytime.

    path_models: string
    path to store the trained RF

    regression_args: dictionnary

    classification_args: dictionnary

    config_file: str - path to a configuration file. If given, overwrite `regression_args`.

    Returns:
    --------
    (regressor_energy, regressor_disp, classifier_gh)
    regressor_energy: `RandomForestRegressor`
    regressor_disp: `RandomForestRegressor`
    classifier_gh: `RandomForestClassifier`
    """

    config = replace_config(standard_config, custom_config)
    events_filters = config["events_filters"]

    df_gamma = pd.read_hdf(filegammas, key=dl1_params_lstcam_key)
    df_proton = pd.read_hdf(fileprotons, key=dl1_params_lstcam_key)

    if config['source_dependent']:
        df_gamma = pd.concat([df_gamma, pd.read_hdf(filegammas, key=dl1_params_src_dep_lstcam_key)])
        df_proton = pd.concat([df_proton, pd.read_hdf(fileprotons, key=dl1_params_src_dep_lstcam_key)])

    df_gamma = utils.filter_events(df_gamma, filters=events_filters)
    df_proton = utils.filter_events(df_proton, filters=events_filters)

<<<<<<< HEAD
=======
    #Set source-dependent paramters
    set_source_dependent_parameters(df_gamma, config)
    set_source_dependent_parameters(df_proton, config)
    
>>>>>>> b09cf491
    regression_features = config['regression_features']

    #Train regressors for energy and disp_norm reconstruction, only with gammas

    reg_energy = train_energy(df_gamma, custom_config=config)

    reg_disp_vector = train_disp_vector(df_gamma, custom_config=config)

    #Train classifier for gamma/hadron separation.

    train, testg = train_test_split(df_gamma, test_size=test_size)
    test = testg.append(df_proton, ignore_index=True)

    temp_reg_energy = train_energy(train, custom_config=config)

    temp_reg_disp_vector = train_disp_vector(train, custom_config=config)

    #Apply the regressors to the test set

    test['log_reco_energy'] = temp_reg_energy.predict(test[regression_features])
    disp_vector = temp_reg_disp_vector.predict(test[regression_features])
    test['reco_disp_dx'] = disp_vector[:, 0]
    test['reco_disp_dy'] = disp_vector[:, 1]

    #Apply cut in reconstructed energy. New train set is the previous
    #test with energy and disp_norm reconstructed.

    train = test[test['log_reco_energy'] > energy_min]

    del temp_reg_energy, temp_reg_disp_vector

    #Train the Classifier

    cls_gh = train_sep(train, custom_config=config)

    if save_models:
        os.makedirs(path_models, exist_ok=True)
        file_reg_energy = path_models + "/reg_energy.sav"
        file_reg_disp_vector = path_models + "/reg_disp_vector.sav"
        file_cls_gh = path_models + "/cls_gh.sav"
        joblib.dump(reg_energy, file_reg_energy)
        joblib.dump(reg_disp_vector, file_reg_disp_vector)
        joblib.dump(cls_gh, file_cls_gh)

    return reg_energy, reg_disp_vector, cls_gh


def apply_models(dl1, classifier, reg_energy, reg_disp_vector, custom_config={}):
    """Apply previously trained Random Forests to a set of data
    depending on a set of features.

    Parameters:
    -----------
    data: Pandas DataFrame

    features: list

    classifier: Random Forest Classifier
    RF for Gamma/Hadron separation

    reg_energy: Random Forest Regressor
    RF for Energy reconstruction

    reg_disp: Random Forest Regressor
    RF for disp_norm reconstruction

    """

    config = replace_config(standard_config, custom_config)

    dl2 = dl1.copy()

    #Set source-dependent paramters
<<<<<<< HEAD
    get_source_dependent_parameters(dl2, config)
=======
    set_source_dependent_parameters(dl2, config)
>>>>>>> b09cf491

    regression_features = config["regression_features"]
    classification_features = config["classification_features"]
      
    #Reconstruction of Energy and disp_norm distance
    dl2['log_reco_energy'] = reg_energy.predict(dl2[regression_features])
    dl2['reco_energy'] = 10**(dl2['log_reco_energy'])
    disp_vector = reg_disp_vector.predict(dl2[regression_features])
    dl2['reco_disp_dx'] = disp_vector[:, 0]
    dl2['reco_disp_dy'] = disp_vector[:, 1]

    #Construction of Source position in camera coordinates from disp_norm distance.

    dl2['reco_src_x'], dl2['reco_src_y'] = disp.disp_to_pos(dl2.reco_disp_dx,
                                                            dl2.reco_disp_dy,
                                                            dl2.x,
                                                            dl2.y,
                                                            )

    focal_length = OpticsDescription.from_name('LST').equivalent_focal_length
    if 'mc_alt_tel' in dl2.columns:
        alt_tel = dl2['mc_alt_tel'].values
        az_tel = dl2['mc_az_tel'].values
    elif 'alt_tel' in dl2.columns:
        alt_tel = dl2['alt_tel'].values
        az_tel = dl2['az_tel'].values
    else:
        alt_tel = - np.pi/2. * np.ones(len(dl2))
        az_tel = - np.pi/2. * np.ones(len(dl2))


    src_pos_reco = utils.reco_source_position_sky(dl2.x.values * u.m,
                                                  dl2.y.values * u.m,
                                                  dl2.reco_disp_dx.values * u.m,
                                                  dl2.reco_disp_dy.values * u.m,
                                                  focal_length,
                                                  alt_tel * u.rad,
                                                  az_tel * u.rad)

    dl2['reco_alt'] = src_pos_reco.alt.rad
    dl2['reco_az'] = src_pos_reco.az.rad

    dl2['reco_type'] = classifier.predict(dl2[classification_features]).astype(int)
    probs = classifier.predict_proba(dl2[classification_features])[0:, 0]
    dl2['gammaness'] = probs
    return dl2


<<<<<<< HEAD
def get_source_dependent_parameters(data, config):
=======
def set_source_dependent_parameters(data, config):
>>>>>>> b09cf491
    """Set parameters for source-dependent analysis .

    Parameters:
    -----------
    data: Pandas DataFrame
    config: dictionnary containing configuration
    """

    is_simu = 'mc_type' in data.columns

<<<<<<< HEAD
    src_dep_params = pd.DataFrame(index=data.index)

    if is_simu:
        #For gamma MC, expected source position is actual one for each event
        if (data['mc_type'] == 0).all():

            src_dep_params['dist'] = data['disp_norm']

            # disp_sign = source_position - c.o.g. position, so need to be multiplied by "-1"
            src_dep_params['time_gradient_from_source'] = data['time_gradient'] * data['disp_sign'] * -1

            src_dep_params['skewness_from_source'] = data['skewness'] * data['disp_sign'] * -1

        #For proton MC, nominal source position is one written in config file
        else:

            focal_length = OpticsDescription.from_name('LST').equivalent_focal_length

            expected_src_pos = utils.sky_to_camera((data['mc_alt_tel'] + config['mc_nominal_source_x_deg']) * u.deg,
                                                   (data['mc_az_tel'] + config['mc_nominal_source_y_deg']) * u.deg,
                                                   focal_length,
                                                   data['mc_alt_tel'] * u.deg,
                                                   data['mc_az_tel'] * u.deg)
            print(expected_src_pos)
            expected_src_pos_x_m = expected_src_pos.x.to_value()
            expected_src_pos_y_m = expected_src_pos.y.to_value()

            src_dep_params['dist'] = np.sqrt((data['x'] - expected_src_pos_x_m)**2 + (data['y'] - expected_src_pos_y_m)**2)
            src_dep_params['time_gradient_from_source'] = data['time_gradient'] * np.sign(data['x'] - expected_src_pos_x_m)
            src_dep_params['skewness_from_source'] = data['skewness'] * np.sign(data['x'] - expected_src_pos_x_m)
=======
    if is_simu:
        #For gamma MC, expected source position is actual one for each event
        if all(data['mc_type'])==0:

            if ('dist' in config['regression_features']) or ('dist' in config['classification_features']):
                data['dist'] = data['disp_norm']

            # disp_sign = source_position - c.o.g. position, so need to be multiplied by "-1"
            if ('time_gradient_from_source' in config['regression_features']) or ('time_gradient_from_source' in config['classification_features']):
                data['time_gradient_from_source'] = data['time_gradient'] * data['disp_sign'] * -1

            if ( 'skewness_from_source' in config['regression_features']) or ('skewness_from_source' in config['classification_features']):
                data['skewness_from_source'] = data['skewness'] * data['disp_sign'] * -1

        #For proton MC, nominal source position is one written in config file
        if all(data['mc_type'])!=0:

            if( ('dist' in config['regression_features']) or ('dist' in config['classification_features']) 
                or ('time_gradient_from_source' in config['regression_features']) or ('time_gradient_from_source' in config['classification_features'])
                or ('skewness_from_source' in config['regression_features']) or ('skewness_from_source' in config['classification_features'])):
                
                focal_length = OpticsDescription.from_name('LST').equivalent_focal_length

                expected_src_pos = utils.sky_to_camera((data['mc_alt_tel'] + config['mc_nominal_source_x_deg'])*u.deg, (data['mc_az_tel'] + config['mc_nominal_source_y_deg'])*u.deg, focal_length, 
                                                        data['mc_alt_tel'] * u.deg, data['mc_az_tel'] * u.deg)
                print(expected_src_pos)
                expected_src_pos_x_m = expected_src_pos.x.to_value()
                expected_src_pos_y_m = expected_src_pos.y.to_value()

            if ('dist' in config['regression_features']) or ('dist' in config['classification_features']):
                data['dist'] = np.sqrt((data['x'] - expected_src_pos_x_m)**2 + (data['y'] - expected_src_pos_y_m)**2)
                                
            if ('time_gradient_from_source' in config['regression_features']) or ('time_gradient_from_source' in config['classification_features']):
                data['time_gradient_from_source'] = data['time_gradient'] * np.sign(data['x'] - expected_src_pos_x_m)

            if ('skewness_from_source' in config['regression_features']) or ('skewness_from_source' in config['classification_features']):
                data['skewness_from_source'] = data['skewness'] * np.sign(data['x'] - expected_src_pos_x_m)
>>>>>>> b09cf491

                
    if not is_simu:
        # TODO: expected source position should be obtained by using tel_alt,az and source RA,Dec
        # For the moment, 'dist' is defined for ON observation mode

<<<<<<< HEAD
        src_dep_params['dist'] = data['r']
        src_dep_params['time_gradient_from_source'] = data['time_gradient'] * np.sign(data['x'])
        src_dep_params['skewness_from_source'] = data['skewness'] * np.sign(data['x'])

    return src_dep_params
=======
        if ('dist' in config['regression_features']) or ('dist' in config['classification_features']):
            data['dist'] = data['r']
                
        if ('time_gradient_from_source' in config['regression_features']) or ('time_gradient_from_source' in config['classification_features']):
            data['time_gradient_from_source'] = data['time_gradient'] * np.sign(data['x'])

        if ('skewness_from_source' in config['regression_features']) or ('skewness_from_source' in config['classification_features']):
            data['skewness_from_source'] = data['skewness'] * np.sign(data['x'])

>>>>>>> b09cf491
<|MERGE_RESOLUTION|>--- conflicted
+++ resolved
@@ -30,11 +30,7 @@
     'train_sep',
     'build_models',
     'apply_models',
-<<<<<<< HEAD
     'get_source_dependent_parameters'
-=======
-    'set_source_dependent_parameters'
->>>>>>> b09cf491
 ]
 
 
@@ -313,13 +309,6 @@
     df_gamma = utils.filter_events(df_gamma, filters=events_filters)
     df_proton = utils.filter_events(df_proton, filters=events_filters)
 
-<<<<<<< HEAD
-=======
-    #Set source-dependent paramters
-    set_source_dependent_parameters(df_gamma, config)
-    set_source_dependent_parameters(df_proton, config)
-    
->>>>>>> b09cf491
     regression_features = config['regression_features']
 
     #Train regressors for energy and disp_norm reconstruction, only with gammas
@@ -393,11 +382,7 @@
     dl2 = dl1.copy()
 
     #Set source-dependent paramters
-<<<<<<< HEAD
     get_source_dependent_parameters(dl2, config)
-=======
-    set_source_dependent_parameters(dl2, config)
->>>>>>> b09cf491
 
     regression_features = config["regression_features"]
     classification_features = config["classification_features"]
@@ -446,11 +431,9 @@
     return dl2
 
 
-<<<<<<< HEAD
+
 def get_source_dependent_parameters(data, config):
-=======
-def set_source_dependent_parameters(data, config):
->>>>>>> b09cf491
+
     """Set parameters for source-dependent analysis .
 
     Parameters:
@@ -461,7 +444,6 @@
 
     is_simu = 'mc_type' in data.columns
 
-<<<<<<< HEAD
     src_dep_params = pd.DataFrame(index=data.index)
 
     if is_simu:
@@ -492,65 +474,17 @@
             src_dep_params['dist'] = np.sqrt((data['x'] - expected_src_pos_x_m)**2 + (data['y'] - expected_src_pos_y_m)**2)
             src_dep_params['time_gradient_from_source'] = data['time_gradient'] * np.sign(data['x'] - expected_src_pos_x_m)
             src_dep_params['skewness_from_source'] = data['skewness'] * np.sign(data['x'] - expected_src_pos_x_m)
-=======
-    if is_simu:
-        #For gamma MC, expected source position is actual one for each event
-        if all(data['mc_type'])==0:
-
-            if ('dist' in config['regression_features']) or ('dist' in config['classification_features']):
-                data['dist'] = data['disp_norm']
-
-            # disp_sign = source_position - c.o.g. position, so need to be multiplied by "-1"
-            if ('time_gradient_from_source' in config['regression_features']) or ('time_gradient_from_source' in config['classification_features']):
-                data['time_gradient_from_source'] = data['time_gradient'] * data['disp_sign'] * -1
-
-            if ( 'skewness_from_source' in config['regression_features']) or ('skewness_from_source' in config['classification_features']):
-                data['skewness_from_source'] = data['skewness'] * data['disp_sign'] * -1
-
-        #For proton MC, nominal source position is one written in config file
-        if all(data['mc_type'])!=0:
-
-            if( ('dist' in config['regression_features']) or ('dist' in config['classification_features']) 
-                or ('time_gradient_from_source' in config['regression_features']) or ('time_gradient_from_source' in config['classification_features'])
-                or ('skewness_from_source' in config['regression_features']) or ('skewness_from_source' in config['classification_features'])):
-                
-                focal_length = OpticsDescription.from_name('LST').equivalent_focal_length
-
-                expected_src_pos = utils.sky_to_camera((data['mc_alt_tel'] + config['mc_nominal_source_x_deg'])*u.deg, (data['mc_az_tel'] + config['mc_nominal_source_y_deg'])*u.deg, focal_length, 
-                                                        data['mc_alt_tel'] * u.deg, data['mc_az_tel'] * u.deg)
-                print(expected_src_pos)
-                expected_src_pos_x_m = expected_src_pos.x.to_value()
-                expected_src_pos_y_m = expected_src_pos.y.to_value()
-
-            if ('dist' in config['regression_features']) or ('dist' in config['classification_features']):
-                data['dist'] = np.sqrt((data['x'] - expected_src_pos_x_m)**2 + (data['y'] - expected_src_pos_y_m)**2)
-                                
-            if ('time_gradient_from_source' in config['regression_features']) or ('time_gradient_from_source' in config['classification_features']):
-                data['time_gradient_from_source'] = data['time_gradient'] * np.sign(data['x'] - expected_src_pos_x_m)
-
-            if ('skewness_from_source' in config['regression_features']) or ('skewness_from_source' in config['classification_features']):
-                data['skewness_from_source'] = data['skewness'] * np.sign(data['x'] - expected_src_pos_x_m)
->>>>>>> b09cf491
+
 
                 
     if not is_simu:
         # TODO: expected source position should be obtained by using tel_alt,az and source RA,Dec
         # For the moment, 'dist' is defined for ON observation mode
 
-<<<<<<< HEAD
+
         src_dep_params['dist'] = data['r']
         src_dep_params['time_gradient_from_source'] = data['time_gradient'] * np.sign(data['x'])
         src_dep_params['skewness_from_source'] = data['skewness'] * np.sign(data['x'])
 
     return src_dep_params
-=======
-        if ('dist' in config['regression_features']) or ('dist' in config['classification_features']):
-            data['dist'] = data['r']
-                
-        if ('time_gradient_from_source' in config['regression_features']) or ('time_gradient_from_source' in config['classification_features']):
-            data['time_gradient_from_source'] = data['time_gradient'] * np.sign(data['x'])
-
-        if ('skewness_from_source' in config['regression_features']) or ('skewness_from_source' in config['classification_features']):
-            data['skewness_from_source'] = data['skewness'] * np.sign(data['x'])
-
->>>>>>> b09cf491
+
