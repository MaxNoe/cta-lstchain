"""This is a module for extracting data from simtelarray files and
calculate image parameters of the events: Hillas parameters, timing
parameters. They can be stored in HDF5 file. The option of saving the
full camera image is also available.

Usage:

"import calib_dl0_to_dl1"

"""
import os
import logging
import numpy as np
from ctapipe.image import (
    hillas_parameters,
    tailcuts_clean,
    HillasParameterizationError,
)
from ctapipe.image.extractor import LocalPeakWindowSum
from ctapipe.image import timing_parameters as time
from ctapipe.instrument import OpticsDescription
from ctapipe.utils import get_dataset_path
from ctapipe.calib import CameraCalibrator
from ctapipe.io import event_source
from ctapipe.io import HDF5TableWriter
from eventio.simtel.simtelfile import SimTelFile
import pandas as pd
import astropy.units as units
import h5py
import math
from . import utils
from ..calib.camera import lst_calibration, gain_selection
from ..io.lstcontainers import DL1ParametersContainer
from ctapipe.image.extractor import NeighborPeakWindowSum

### PARAMETERS - TODO: use a yaml config file


allowed_tels = {1, 2, 3, 4}  # select LST1 only
max_events = None  # limit the number of events to analyse in files - None if no limit

threshold = 4094

# Add option to use custom calibration

custom = False
<<<<<<< HEAD
cal = CameraCalibrator(extractor_name="NeighborPeakWindowSum")
=======
cal = CameraCalibrator(image_extractor=NeighborPeakWindowSum())
>>>>>>> e5dda8ee


cleaning_method = tailcuts_clean
cleaning_parameters = {'boundary_thresh': 3,
                       'picture_thresh': 6,
                       'keep_isolated_pixels': False,
                       'min_number_picture_neighbors': 1
                       }


def get_dl1(calibrated_event, telescope_id):
    """
    Return a DL1ParametersContainer of extracted features from a calibrated event

    Parameters
    ----------
    event: ctapipe event container
    telescope_id:

    Returns
    -------
    DL1ParametersContainer
    """
    dl1_container = DL1ParametersContainer()

    tel = calibrated_event.inst.subarray.tels[telescope_id]
    dl1 = calibrated_event.dl1.tel[telescope_id]
    camera = tel.camera

    waveform = calibrated_event.r0.tel[telescope_id].waveform
    image = dl1.image
    pulse_time = dl1.pulse_time

    image, pulse_time = gain_selection(
        waveform, image, pulse_time, camera.cam_id, threshold
    )

    signal_pixels = cleaning_method(camera, image,
                                    **cleaning_parameters)
    image[~signal_pixels] = 0

    hillas = hillas_parameters(camera, image)
    # Fill container
    dl1_container.fill_mc(calibrated_event)
    dl1_container.fill_hillas(hillas)
    dl1_container.fill_event_info(calibrated_event)
    dl1_container.set_mc_core_distance(calibrated_event, telescope_id)
    # dl1_container.mc_type = utils.guess_type(infile)
    dl1_container.set_timing_features(camera, image, pulse_time, hillas)
    dl1_container.set_leakage(camera, image, signal_pixels)
    dl1_container.set_n_islands(camera, signal_pixels)
    dl1_container.set_source_camera_position(
        calibrated_event, telescope_id)
    dl1_container.set_disp(
        [dl1_container.src_x, dl1_container.src_y],
        hillas
    )
    dl1_container.set_telescope_info(calibrated_event, telescope_id)

    return dl1_container


def r0_to_dl1(
    input_filename=get_dataset_path('gamma_test_large.simtel.gz'),
    output_filename=None
):
    """
    Chain r0 to dl1
    Save the extracted dl1 parameters in output_filename

    Parameters
    ----------
    input_filename: str
        path to input file, default: `gamma_test_large.simtel.gz`
    output_filename: str
        path to output file, default: `./` + basename(input_filename)

    Returns
    -------

    """
    if output_filename is None:
        output_filename = (
            'dl1_' + os.path.basename(input_filename).split('.')[0] + '.h5'
        )

    source = event_source(input_filename)
    source.allowed_tels = allowed_tels
    source.max_events = max_events

    with HDF5TableWriter(
        filename=output_filename,
        group_name='events',
        overwrite=True
    ) as writer:

        for i, event in enumerate(source):
            if i % 100 == 0:
                print(i)
            if not custom:
                cal(event)
                # for telescope_id, dl1 in event.dl1.tel.items():
            for ii, telescope_id in enumerate(event.r0.tels_with_data):
                if custom:
                    lst_calibration(event, telescope_id)

                try:
                    dl1_container = get_dl1(event, telescope_id)
                except HillasParameterizationError:
                    logging.exception(
                        'HillasParameterizationError in get_dl1()'
                    )
                    continue

                particle_name = utils.guess_type(input_filename)

                # Some custom def
                dl1_container.mc_type = utils.particle_number(particle_name)
                dl1_container.hadroness = dl1_container.mc_type
                dl1_container.wl = dl1_container.width / dl1_container.length
                # Log10(Energy) in GeV
                dl1_container.mc_energy = np.log10(event.mc.energy.value * 1e3)
                dl1_container.intensity = np.log10(dl1_container.intensity)
                dl1_container.gps_time = event.trig.gps_time.value

                foclen = (
                    event.inst.subarray.tel[telescope_id]
                    .optics.equivalent_focal_length
                )
                width = np.rad2deg(np.arctan2(dl1_container.width, foclen))
                length = np.rad2deg(np.arctan2(dl1_container.length, foclen))
                dl1_container.width = width.value
                dl1_container.length = length.value

                if width >= 0:
                    # Camera geometry
                    camera = event.inst.subarray.tel[telescope_id].camera
                    writer.write(camera.cam_id, [dl1_container])


def get_events(filename, storedata=False, test=False,
               concatenate=False, storeimg=False, outdir='./results/'):
    """
    Depreciated, use r0_to_dl1.

    Read a Simtelarray file, extract pixels charge, calculate image
    parameters and timing parameters and store the result in an hdf5
    file.

    Parameters:
    -----------
    filename: str
    Name of the simtelarray file.

    storedata: boolean
    True: store extracted data in a hdf5 file

    concatenate: boolean
    True: store the extracted data at the end of an existing file

    storeimg: boolean
    True: store also pixel data

    outdir: srt
    Output directory

    Returns:
    --------
    pandas DataFrame: output
    """
    from warnings import warn
    warn("Deprecated: use r0_to_dl1")

    #Particle type:
    particle_type = utils.guess_type(filename)

    #Create data frame where DL2 data will be stored:

    features = ['obs_id',
                'event_id',
                'mc_energy',
                'mc_alt',
                'mc_az',
                'mc_core_x',
                'mc_core_y',
                'mc_h_first_int',
                'mc_type',
                'gps_time',
                'width',
                'length',
                'wl',
                'phi',
                'psi',
                'r',
                'x',
                'y',
                'intensity',
                'skewness',
                'kurtosis',
                'mc_alt_tel',
                'mc_az_tel',
                'mc_core_distance',
                'mc_x_max',
                'time_gradient',
                'intercept',
                'src_x',
                'src_y',
                'disp_norm',
                'hadroness',
                ]

    output = pd.DataFrame(columns=features)

    #Read LST1 events:
    source = event_source(
        input_url=filename,
        allowed_tels={1}) #Open Simtelarray file

    #Cleaning levels:

    level1 = {'LSTCam' : 6.}
    level2 = level1.copy()
    # We use as second cleaning level just half of the first cleaning level

    for key in level2:
        level2[key] *= 0.5


    log10pixelHGsignal = {}
    survived = {}

    imagedata = np.array([])

    for key in level1:

        log10pixelHGsignal[key] = []
        survived[key] = []
    i=0
    for event in source:
        if i%100==0:
            print("EVENT_ID: ", event.r0.event_id, "TELS: ",
                  event.r0.tels_with_data,
                  "MC Energy:", event.mc.energy )

        i=i+1

        ntels = len(event.r0.tels_with_data)


        if test==True and i > 1000:   # for quick tests
            break

        for ii, tel_id in enumerate(event.r0.tels_with_data):

            geom = event.inst.subarray.tel[tel_id].camera     #Camera geometry
            tel_coords = event.inst.subarray.tel_coords[
                event.inst.subarray.tel_indices[tel_id]
            ]

            data = event.r0.tel[tel_id].waveform

            ped = event.mc.tel[tel_id].pedestal    # the pedestal is the
            #average (for pedestal events) of the *sum* of all samples,
            #from sim_telarray

            nsamples = data.shape[2]  # total number of samples

            # Subtract pedestal baseline. atleast_3d converts 2D to 3D matrix

            pedcorrectedsamples = data - np.atleast_3d(ped)/nsamples

            integrator = LocalPeakWindowSum()
            integration, pulse_time = integrator(pedcorrectedsamples) # these are 2D matrices num_gains * num_pixels

            chan = 0  # high gain used for now...
            signals = integration[chan].astype(float)

            dc2pe = event.mc.tel[tel_id].dc_to_pe   # numgains * numpixels
            signals *= dc2pe[chan]

            # Add all individual pixel signals to the numpy array of the
            # corresponding camera inside the log10pixelsignal dictionary

            log10pixelHGsignal[str(geom)].extend(np.log10(signals))

            # Apply image cleaning

            cleanmask = tailcuts_clean(geom, signals,
                                       picture_thresh=level1[str(geom)],
                                       boundary_thresh=level2[str(geom)],
                                       keep_isolated_pixels=False,
                                       min_number_picture_neighbors=1)

            survived[str(geom)].extend(cleanmask)

            clean = signals.copy()
            clean[~cleanmask] = 0.0   # set to 0 pixels which did not
            # survive cleaning

            if np.max(clean) < 1.e-6:  # skip images with no pixels
                continue

            # Calculate image parameters

            hillas = hillas_parameters(geom, clean)
            foclen = event.inst.subarray.tel[tel_id].optics.equivalent_focal_length

            w = np.rad2deg(np.arctan2(hillas.width, foclen))
            l = np.rad2deg(np.arctan2(hillas.length, foclen))

            #Calculate Timing parameters

            peak_time = units.Quantity(pulse_time[chan])*units.Unit("ns")
            timepars = time.timing_parameters(geom,clean,peak_time,hillas)

            if w >= 0:
                if storeimg==True:
                    if imagedata.size == 0:
                        imagedata = clean
                    else:
                        imagedata = np.vstack([imagedata,clean]) #Pixel content

                #Hillas parameters
                width = w.value
                length = l.value
                phi = hillas.phi.value
                psi = hillas.psi.value
                r = hillas.r.value
                x = hillas.x.value
                y = hillas.y.value
                intensity = np.log10(hillas.intensity)
                skewness = hillas.skewness
                kurtosis = hillas.kurtosis

                #MC data:
                obs_id = event.r0.obs_id
                event_id = event.r0.event_id

                mc_energy = np.log10(event.mc.energy.value*1e3) #Log10(Energy) in GeV
                mc_alt = event.mc.alt.value
                mc_az = event.mc.az.value
                mc_core_x = event.mc.core_x.value
                mc_core_y = event.mc.core_y.value
                mc_h_first_int = event.mc.h_first_int.value
                mc_type = event.mc.shower_primary_id
                mc_az_tel = event.mcheader.run_array_direction[0].value
                mc_alt_tel = event.mcheader.run_array_direction[1].value
                mc_x_max = event.mc.x_max.value
                gps_time = event.trig.gps_time.value

                #Calculate mc_core_distance parameters

                mc_core_distance = np.sqrt((
                    tel_coords.x.value-event.mc.core_x.value)**2
                    +(tel_coords.y.value-event.mc.core_y.value)**2)

                #Timing parameters

                time_gradient = timepars['slope'].value
                intercept = timepars['intercept']

                #Calculate disp_ and Source position in camera coordinates

                tel = OpticsDescription.from_name('LST') #Telescope description
                focal_length = tel.equivalent_focal_length.value
                sourcepos = utils.cal_cam_source_pos(mc_alt,mc_az,
                                                              mc_alt_tel,mc_az_tel,
                                                              focal_length)
                src_x = sourcepos[0]
                src_y = sourcepos[1]
                disp = utils.disp_norm(sourcepos[0], sourcepos[1], x, y)

                hadroness = 0
                if particle_type=='proton':
                    hadroness = 1

                eventdf = pd.DataFrame([[obs_id, event_id, mc_energy, mc_alt, mc_az,
                                         mc_core_x, mc_core_y, mc_h_first_int, mc_type,
                                         gps_time, width, length, width / length, phi,
                                         psi, r, x, y, intensity, skewness, kurtosis,
                                         mc_alt_tel, mc_az_tel, mc_core_distance, mc_x_max,
                                         time_gradient, intercept, src_x, src_y,
                                         disp, hadroness]],
                                       columns=features)

                output = output.append(eventdf,
                                       ignore_index=True)

    outfile = outdir + particle_type + '_events.hdf5'

    if storedata==True:
        if (concatenate==False or
            (concatenate==True and
             np.DataSource().exists(outfile)==False)):
            output.to_hdf(outfile,
                          key=particle_type+"_events",mode="w")
            if storeimg==True:
                f = h5py.File(outfile,'r+')
                f.create_dataset('images',data=imagedata)
                f.close()
        else:
            if storeimg==True:
                f = h5py.File(outfile,'r')
                images = f['images']
                del f['images']
                images = np.vstack([images,imagedata])
                f.close()
                saved = pd.read_hdf(outfile, key=particle_type+'_events')
                output = saved.append(output, ignore_index=True)
                output.to_hdf(outfile,key=particle_type+"_events",mode="w")
                f = h5py.File(outfile,'r+')
                f.create_dataset('images',data=images)
                f.close()
            else:
                saved = pd.read_hdf(outfile, key=particle_type+'_events')
                output = saved.append(output, ignore_index=True)
                output.to_hdf(outfile, key=particle_type+"_events",mode="w")
    del source
    return output

def get_spectral_w_pars(filename):
    """
    Return parameters required to calculate spectral weighting of an event

    Parameters
    ----------
    filename: string, simtelarray file

    Returns
    -------
    array of parameters
    """

    particle = utils.guess_type(filename)

    source = SimTelFile(filename)

    emin,emax = source.mc_run_headers[0]['E_range']*1e3 #GeV
    spectral_index = source.mc_run_headers[0]['spectral_index']
    num_showers = source.mc_run_headers[0]['num_showers']
    num_use = source.mc_run_headers[0]['num_use']
    Simulated_Events = num_showers * num_use
    Max_impact = source.mc_run_headers[0]['core_range'][1]*1e2 #cm
    Area_sim = np.pi * math.pow(Max_impact,2)
    cone = source.mc_run_headers[0]['viewcone'][1]

    cone = cone * np.pi/180
    if(cone == 0):
        Omega = 1
    else:
        Omega = 2*np.pi*(1-np.cos(cone))

    if particle=='proton':
        K_w = 9.6e-11 # GeV^-1 cm^-2 s^-1
        index_w = -2.7
        E0 = 1000. # GeV
    if particle=='gamma':
        K_w = 2.83e-11 # GeV^-1 cm^-2 s^-1
        index_w = -2.62
        E0 = 1000. # GeV

    K = Simulated_Events*(1+spectral_index)/(emax**(1+spectral_index)-emin**(1+spectral_index))
    Int_e1_e2 = K*E0**spectral_index
    N_ = Int_e1_e2*(emax**(index_w+1)-emin**(index_w+1))/(E0**index_w)/(index_w+1)
    R = K_w*Area_sim*Omega*(emax**(index_w+1)-emin**(index_w+1))/(E0**index_w)/(index_w+1)

    return E0,spectral_index,index_w,R,N_

def get_spectral_w(w_pars,energy):
    """
    Return spectral weight of an event

    Parameters
    ----------
    w_pars: parameters obtained with get_spectral_w_pars() function
    energy: energy of the event in GeV

    Returns
    -------
    float w
    """

    E0 = w_pars[0]
    index = w_pars[1]
    index_w = w_pars[2]
    R = w_pars[3]
    N_ = w_pars[4]

    w = ((energy/E0)**(index_w-index))*R/N_

    return w<|MERGE_RESOLUTION|>--- conflicted
+++ resolved
@@ -44,11 +44,9 @@
 # Add option to use custom calibration
 
 custom = False
-<<<<<<< HEAD
-cal = CameraCalibrator(extractor_name="NeighborPeakWindowSum")
-=======
+
 cal = CameraCalibrator(image_extractor=NeighborPeakWindowSum())
->>>>>>> e5dda8ee
+
 
 
 cleaning_method = tailcuts_clean
