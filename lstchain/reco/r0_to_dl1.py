"""This is a module for extracting data from simtelarray files and
calculate image parameters of the events: Hillas parameters, timing
parameters. They can be stored in HDF5 file. The option of saving the
full camera image is also available.

"""
import logging
import math
import os
from functools import partial
from itertools import chain
from pathlib import Path

import astropy.units as u
import numpy as np
import pandas as pd
import tables
from astropy.table import Table
from ctapipe.image import (
    HillasParameterizationError,
    hillas_parameters,
    tailcuts_clean,
)
from ctapipe.image.morphology import number_of_islands
from ctapipe.instrument import OpticsDescription
from ctapipe.io import event_source, HDF5TableWriter
from ctapipe.utils import get_dataset_path
from traitlets.config import Config

from . import disp
from . import utils
from .utils import sky_to_camera
from .utils import unix_tai_to_time
from .volume_reducer import apply_volume_reduction
from ..calib.camera import lst_calibration, load_calibrator_from_config
from ..calib.camera.calib import load_gain_selector_from_config
from ..calib.camera.calibration_calculator import CalibrationCalculator
from ..calib.camera.calibrator import LSTCameraCalibrator
from ..calib.camera.r0 import LSTR0Corrections
from ..datachecks.dl1_checker import check_dl1
from ..image.muon import analyze_muon_event, tag_pix_thr
from ..image.muon import create_muon_table, fill_muon_event
from ..io import (
    DL1ParametersContainer,
    replace_config,
    standard_config,
)
from ..io import (
    add_global_metadata,
    global_metadata,
    write_array_info,
    write_calibration_data,
    write_mcheader,
    write_metadata,
    write_simtel_energy_histogram,
    write_subarray_tables,
)
from ..io.io import add_column_table
from ..io.io import write_array_info_08
from ..io.lstcontainers import ExtraImageInfo, DL1MonitoringEventIndexContainer
from ..paths import parse_r0_filename, run_to_dl1_filename, r0_to_dl1_filename
from ..pointing import PointingPosition

logger = logging.getLogger(__name__)


__all__ = [
    'add_disp_to_parameters_table',
    'get_dl1',
    'r0_to_dl1',
]


cleaning_method = tailcuts_clean


filters = tables.Filters(
    complevel=5,            # enable compression, with level 0=disabled, 9=max
    complib='blosc:zstd',   # compression using blosc
    fletcher32=True,        # attach a checksum to each chunk for error correction
    bitshuffle=False,       # for BLOSC, shuffle bits for better compression
)


def get_dl1(
        calibrated_event,
        subarray,
        telescope_id,
        dl1_container=None,
        custom_config={},
        use_main_island=True,
):
    """
    Return a DL1ParametersContainer of extracted features from a calibrated event.
    The DL1ParametersContainer can be passed to be filled if created outside the function
    (faster for multiple event processing)

    Parameters
    ----------
    calibrated_event: ctapipe event container
    subarray: `ctapipe.instrument.subarray.SubarrayDescription`
    telescope_id: `int`
    dl1_container: DL1ParametersContainer
    custom_config: path to a configuration file
        configuration used for tailcut cleaning
        superseeds the standard configuration
    use_main_island: `bool` Use only the main island
        to calculate DL1 parameters

    Returns
    -------
    DL1ParametersContainer
    """

    config = replace_config(standard_config, custom_config)
    cleaning_parameters = config["tailcut"]

    dl1_container = DL1ParametersContainer() if dl1_container is None else dl1_container

    dl1 = calibrated_event.dl1.tel[telescope_id]
    telescope = subarray.tel[telescope_id]
    camera_geometry = telescope.camera.geometry

    image = dl1.image
    peak_time = dl1.peak_time

    signal_pixels = cleaning_method(camera_geometry, image, **cleaning_parameters)
    n_pixels = np.count_nonzero(signal_pixels)

    if n_pixels > 0:
        # check the number of islands
        num_islands, island_labels = number_of_islands(camera_geometry, signal_pixels)

        if use_main_island:
            n_pixels_on_island = np.bincount(island_labels.astype(np.int))
            n_pixels_on_island[0] = 0  # first island is no-island and should not be considered
            max_island_label = np.argmax(n_pixels_on_island)
            signal_pixels[island_labels != max_island_label] = False

        hillas = hillas_parameters(camera_geometry[signal_pixels], image[signal_pixels])

        # Fill container
        dl1_container.fill_hillas(hillas)
<<<<<<< HEAD
        dl1_container.fill_event_info(calibrated_event)
=======

        # convert ctapipe's width and length (in m) to deg:
        foclen = subarray.tel[telescope_id].optics.equivalent_focal_length
        width = np.rad2deg(np.arctan2(dl1_container.width, foclen))
        length = np.rad2deg(np.arctan2(dl1_container.length, foclen))
        dl1_container.width = width
        dl1_container.length = length

        dl1_container.set_mc_core_distance(calibrated_event, subarray.positions[telescope_id])
        dl1_container.set_mc_type(calibrated_event)
>>>>>>> 5ce6cd41
        dl1_container.set_timing_features(camera_geometry[signal_pixels],
                                          image[signal_pixels],
                                          peak_time[signal_pixels],
                                          hillas)
        dl1_container.set_leakage(camera_geometry, image, signal_pixels)
        dl1_container.set_concentration(camera_geometry, image, hillas)
        dl1_container.n_pixels = n_pixels
        dl1_container.n_islands = num_islands
        dl1_container.set_telescope_info(subarray, telescope_id)

    else:
        # We set other fields which still make sense for a non-parametrized
        # image:
        dl1_container.set_telescope_info(subarray, telescope_id)

    return dl1_container

def r0_to_dl1(
    input_filename=get_dataset_path('gamma_test_large.simtel.gz'),
    output_filename=None,
    custom_config={},
    pedestal_path=None,
    calibration_path=None,
    time_calibration_path=None,
    pointing_file_path=None,
    ucts_t0_dragon=math.nan,
    dragon_counter0=math.nan,
    ucts_t0_tib=math.nan,
    tib_counter0=math.nan
):
    """
    Chain r0 to dl1
    Save the extracted dl1 parameters in output_filename

    Parameters
    ----------
    input_filename: str
        path to input file, default: `gamma_test_large.simtel.gz`
    output_filename: str or None
        path to output file, defaults to writing dl1 into the current directory
    custom_config: path to a configuration file
    pedestal_path: Path to the DRS4 pedestal file
    calibration_path: Path to the file with calibration constants and
        pedestals
    time_calibration_path: Path to the DRS4 time correction file
    pointing_file_path: path to the Drive log with the pointing information
    ucts_t0_dragon: first valid ucts_time
    dragon_counter0: Dragon counter corresponding to ucts_t0_dragon
    ucts_t0_tib: first valid ucts_time for the first valid TIB counter
    tib_counter0: first valid TIB counter

    Returns
    -------

    """
    if output_filename is None:
        try:
            run = parse_r0_filename(input_filename)
            output_filename = run_to_dl1_filename(run.tel_id, run.run, run.subrun)
        except ValueError:
            output_filename = r0_to_dl1_filename(Path(input_filename).name)

    if os.path.exists(output_filename):
        raise IOError(str(output_filename) + ' exists, exiting.')

    config = replace_config(standard_config, custom_config)

    custom_calibration = config["custom_calibration"]
    gain_selector = load_gain_selector_from_config(config)

    # FIXME for ctapipe 0.8, str should be removed, as Path is supported
    source = event_source(str(input_filename))
    subarray = source.subarray

    is_simu = source.is_simulation

    source.allowed_tels = config["allowed_tels"]
    if config["max_events"] is not None:
        source.max_events = config["max_events"]

    metadata = global_metadata(source)
    write_metadata(metadata, output_filename)

    cal_mc = load_calibrator_from_config(config, subarray)

    # minimum number of pe in a pixel to include it
    # in calculation of muon ring time (peak sample):
    min_pe_for_muon_t_calc = 10.

    # Dictionary to store muon ring parameters
    muon_parameters = create_muon_table()

    if not is_simu:

        # TODO : add DRS4 calibration config in config file, read it and pass it here
        r0_r1_calibrator = LSTR0Corrections(
            pedestal_path=pedestal_path, tel_id=1,
        )

        # all this will be cleaned up in a next PR related to the configuration files

        r1_dl1_calibrator = LSTCameraCalibrator(calibration_path = calibration_path,
                                                time_calibration_path = time_calibration_path,
                                                extractor_product = config['image_extractor'],
                                                gain_threshold = Config(config).gain_selector_config['threshold'],
                                                charge_scale = config['charge_scale'],
                                                config = Config(config),
                                                allowed_tels = [1],
                                                subarray = subarray
                                                )

        # Pulse extractor for muon ring analysis. Same parameters (window_width and _shift) as the one for showers, but
        # using GlobalPeakWindowSum, since the signal for the rings is expected to be very isochronous
        r1_dl1_calibrator_for_muon_rings = LSTCameraCalibrator(calibration_path = calibration_path,
                                                               time_calibration_path = time_calibration_path,
                                                               extractor_product = config['image_extractor_for_muons'],
                                                               gain_threshold = Config(config).gain_selector_config['threshold'],
                                                               charge_scale=config['charge_scale'],
                                                               config = Config(config),
                                                               allowed_tels = [1],
                                                               subarray = subarray)


        # Component to process interleaved pedestal and flat-fields
        calib_config = Config(config[config['calibration_product']])

        # set time calibration path for flatfield trailet ()
        calib_config.FlasherFlatFieldCalculator.time_calibration_path = time_calibration_path

        calibration_calculator = CalibrationCalculator.from_name(
            config['calibration_product'],
            config=calib_config,
            subarray=source.subarray
        )


    calibration_index = DL1MonitoringEventIndexContainer()

    dl1_container = DL1ParametersContainer()

    if pointing_file_path:
        # Open drive report
        pointings = PointingPosition(drive_path=pointing_file_path)
        drive_data = pointings._read_drive_report()

    extra_im = ExtraImageInfo()
    extra_im.prefix = ''  # get rid of the prefix

    # get the first event to write array info and mc header
    event_iter = iter(source)
    first_event = next(event_iter)

    # Write extra information to the DL1 file
    write_array_info(subarray, output_filename)
    write_array_info_08(subarray, output_filename)

    if is_simu:
        write_mcheader(
            first_event.mcheader,
            output_filename,
            obs_id=first_event.index.obs_id,
            filters=filters,
            metadata=metadata,
        )

    with HDF5TableWriter(
        filename=output_filename,
        group_name='dl1/event',
        mode='a',
        filters=filters,
        add_prefix=True,
        # overwrite=True,
    ) as writer:

        if is_simu:
            subarray = subarray
            # build a mapping of tel_id back to tel_index:
            # (note this should be part of SubarrayDescription)
            idx = np.zeros(max(subarray.tel_indices) + 1)
            for key, val in subarray.tel_indices.items():
                idx[key] = val

            # the final transform then needs the mapping and the number of telescopes
            tel_list_transform = partial(
                utils.expand_tel_list,
                max_tels=max(subarray.tel) + 1,
            )

            writer.add_column_transform(
                table_name='subarray/trigger',
                col_name='tels_with_trigger',
                transform=tel_list_transform
            )

        # Forcing filters for the dl1 dataset that are currently read from the pre-existing files
        # This should be fixed in ctapipe and then corrected here
        writer._h5file.filters = filters
        logger.info(f"USING FILTERS: {writer._h5file.filters}")

        first_valid_ucts = None
        first_valid_ucts_tib = None
        previous_ucts_time_unix = []
        previous_ucts_trigger_type = []

        for i, event in enumerate(chain([first_event],  event_iter)):

            if i % 100 == 0:
                logger.info(i)

            event.dl0.prefix = ''
            event.mc.prefix = 'mc'
            event.trigger.prefix = ''

            dl1_container.reset()

            # write sub tables
            if is_simu:
                write_subarray_tables(writer, event, metadata)
                if not custom_calibration:
                    cal_mc(event)
                if config['mc_image_scaling_factor'] != 1:
                    rescale_dl1_charge(event, config['mc_image_scaling_factor'])

            else:
                if i==0:
                    # initialize the telescope
                    # FIXME? LST calibrator is only for one telescope
                    # it should be inside the telescope loop (?)

                    tel_id = calibration_calculator.tel_id

                    # write the first calibration event (initialized from calibration h5 file)
                    write_calibration_data(writer,
                                           calibration_index,
                                           r1_dl1_calibrator.mon_data.tel[tel_id],
                                           new_ped=True, new_ff=True)

                # drs4 calibrations
                r0_r1_calibrator.calibrate(event)

                # process interleaved events (pedestals, ff, calibration)
                new_ped_event, new_ff_event = calibration_calculator.process_interleaved(event)

                # write monitoring containers if updated
                if new_ped_event or new_ff_event:
                    write_calibration_data(writer,
                                       calibration_index,
                                       event.mon.tel[tel_id],
                                       new_ped=new_ped_event, new_ff=new_ff_event)

                # calibrate and extract image from event
                r1_dl1_calibrator(event)

                # update the calibration index in the dl1 event container
                dl1_container.calibration_id = calibration_index.calibration_id

            # Temporal volume reducer for lstchain - dl1 level must be filled and dl0 will be overwritten.
            # When the last version of the method is implemented, vol. reduction will be done at dl0
            apply_volume_reduction(event, subarray, config)

            # FIXME? This should be eventually done after we evaluate whether the image is
            # a candidate muon ring. In that case the full image could be kept, or reduced
            # only after the ring analysis is complete.

            for ii, telescope_id in enumerate(event.r0.tels_with_data):

                tel = event.dl1.tel[telescope_id]
                tel.prefix = ''  # don't really need one
                # remove the first part of the tel_name which is the type 'LST', 'MST' or 'SST'
                tel_name = str(subarray.tel[telescope_id])[4:]

                if custom_calibration:
                    lst_calibration(event, telescope_id)

                write_event = True
                # Will determine whether this event has to be written to the
                # DL1 output or not.

                try:
                    dl1_filled = get_dl1(event,
                                         subarray,
                                         telescope_id,
                                         dl1_container=dl1_container,
                                         custom_config=config,
                                         use_main_island=True)

                except HillasParameterizationError:
                    logging.exception(
                        'HillasParameterizationError in get_dl1()'
                    )

                # The condition below should now be true for all events, this
                # is a relic of previous approach in which only survivors of
                # cleaning and parametrization were further processed.
                if dl1_filled is not None:

                    dl1_container.fill_event_info(event)

                    # Some custom def
                    dl1_container.wl = dl1_container.width / dl1_container.length
                    # Log10(Energy) in TeV
                    if is_simu:
                        dl1_container.mc_energy = event.mc.energy.to_value(u.TeV)
                        dl1_container.log_mc_energy = np.log10(event.mc.energy.to_value(u.TeV))
                        dl1_container.fill_mc(event, subarray.positions[telescope_id])

                    dl1_container.log_intensity = np.log10(dl1_container.intensity)

                    if not is_simu:
                        # GPS + WRS + UCTS is now working in its nominal configuration.
                        # These TS are stored into ucts_time container.
                        # TS can be alternatively calculated from the TIB and
                        # Dragon modules counters based on the first valid UCTS TS
                        # as the reference point. For the time being, the three TS
                        # are stored in the DL1 files for checking purposes.

                        module_id = 82  # Get counters from the central Dragon module

                        if math.isnan(ucts_t0_dragon) and math.isnan(dragon_counter0) \
                                and math.isnan(ucts_t0_tib) and math.isnan(tib_counter0):
                            # Dragon/TIB timestamps not based on a valid absolute reference timestamp

                            dragon_time = (
                                    event.lst.tel[telescope_id].svc.date +
                                    event.lst.tel[telescope_id].evt.pps_counter[module_id] +
                                    event.lst.tel[telescope_id].evt.tenMHz_counter[module_id] * 10 ** (-7)
                            )

                            tib_time = (
                                    event.lst.tel[telescope_id].svc.date +
                                    event.lst.tel[telescope_id].evt.tib_pps_counter +
                                    event.lst.tel[telescope_id].evt.tib_tenMHz_counter * 10 ** (-7)
                            )

                            if event.lst.tel[telescope_id].evt.extdevices_presence & 2:
                                # UCTS presence flag is OK
                                ucts_time = event.lst.tel[telescope_id].evt.ucts_timestamp * 1e-9  # secs

                                if first_valid_ucts is None:
                                    first_valid_ucts = ucts_time

                                    initial_dragon_counter = (
                                            event.lst.tel[telescope_id].evt.pps_counter[module_id] +
                                            event.lst.tel[telescope_id].evt.tenMHz_counter[module_id] * 10 ** (-7)
                                    )
                                    logger.warning(
                                        f"Dragon timestamps not based on a valid absolute reference timestamp. "
                                        f"Consider using the following initial values \n"
                                        f"Event ID: {event.index.event_id}, "
                                        f"First valid UCTS timestamp: {first_valid_ucts:.9f} s, "
                                        f"corresponding Dragon counter {initial_dragon_counter:.9f} s"
                                    )

                                if event.lst.tel[telescope_id].evt.extdevices_presence & 1 \
                                        and first_valid_ucts_tib is None:
                                    # Both TIB and UCTS presence flags are OK
                                    first_valid_ucts_tib = ucts_time

                                    initial_tib_counter = (
                                            event.lst.tel[telescope_id].evt.tib_pps_counter +
                                            event.lst.tel[telescope_id].evt.tib_tenMHz_counter * 10 ** (-7)
                                    )
                                    logger.warning(
                                        f"TIB timestamps not based on a valid absolute reference timestamp. "
                                        f"Consider using the following initial values \n"
                                        f"Event ID: {event.index.event_id}, UCTS timestamp corresponding to "
                                        f"the first valid TIB counter: {first_valid_ucts_tib:.9f} s, "
                                        f"corresponding TIB counter {initial_tib_counter:.9f} s"
                                    )
                            else:
                                ucts_time = math.nan

                        else:
                            # Dragon/TIB timestamps based on a valid absolute reference UCTS timestamp
                            dragon_time = (
                                    (ucts_t0_dragon - dragon_counter0) * 1e-9 +  # secs
                                    event.lst.tel[telescope_id].evt.pps_counter[module_id] +
                                    event.lst.tel[telescope_id].evt.tenMHz_counter[module_id] * 10 ** (-7)
                            )

                            tib_time = (
                                    (ucts_t0_tib - tib_counter0) * 1e-9 +  # secs
                                    event.lst.tel[telescope_id].evt.tib_pps_counter +
                                    event.lst.tel[telescope_id].evt.tib_tenMHz_counter * 10 ** (-7)
                            )

                            if event.lst.tel[telescope_id].evt.extdevices_presence & 2:
                                # UCTS presence flag is OK
                                ucts_time = event.lst.tel[telescope_id].evt.ucts_timestamp * 1e-9  # secs
                                if first_valid_ucts is None:
                                    first_valid_ucts = ucts_time
                                if first_valid_ucts_tib is None \
                                        and event.lst.tel[telescope_id].evt.extdevices_presence & 1:
                                    first_valid_ucts_tib = ucts_time
                            else:
                                ucts_time = math.nan

                        # FIXME: directly use unix_tai format whenever astropy v4.1 is out
                        ucts_time_utc = unix_tai_to_time(ucts_time)
                        dragon_time_utc = unix_tai_to_time(dragon_time)
                        tib_time_utc = unix_tai_to_time(tib_time)

                        dl1_container.ucts_time = ucts_time_utc.unix
                        dl1_container.dragon_time = dragon_time_utc.unix
                        dl1_container.tib_time = tib_time_utc.unix

                        # Until the TIB trigger_type is fully reliable, we also add
                        # the ucts_trigger_type to the data
                        dl1_container.ucts_trigger_type = event.lst.tel[telescope_id].evt.ucts_trigger_type

                        # Due to a DAQ bug, sometimes there are 'jumps' in the
                        # UCTS info in the raw files. After one such jump,
                        # all the UCTS info attached to an event actually
                        # corresponds to the next event. This one-event
                        # shift stays like that until there is another jump
                        # (then it becomes a 2-event shift and so on). We will
                        # keep track of those jumps, by storing the UCTS info
                        # of the previously read events in the list
                        # previous_ucts_time_unix. The list has one element
                        # for each of the jumps, so if there has been just
                        # one jump we have the UCTS info of the previous
                        # event only (which truly corresponds to the
                        # current event). If there have been n jumps, we keep
                        # the past n events. The info to be used for
                        # the current event is always the first element of
                        # the array, previous_ucts_time_unix[0], whereas the
                        # current event's (wrong) ucts info is placed last in
                        # the array. Each time the first array element is
                        # used, it is removed and the rest move up in the
                        # list. We have another similar array for the trigger
                        # types, previous_ucts_trigger_type
                        #
                        if len(previous_ucts_time_unix) > 0:
                            # keep the time & trigger type read for this
                            # event (which really correspond to a later event):
                            current_ucts_time = dl1_container.ucts_time
                            current_ucts_trigger_type = dl1_container.ucts_trigger_type
                            # put in dl1_container the proper time for this
                            # event:
                            dl1_container.ucts_time = \
                                previous_ucts_time_unix.pop(0)
                            dl1_container.ucts_trigger_type = \
                                previous_ucts_trigger_type.pop(0)

                            # now put the current values last in the list,
                            # for later use:
                            previous_ucts_time_unix.append(current_ucts_time)
                            previous_ucts_trigger_type.\
                                append(current_ucts_trigger_type)

                        # Now check consistency of UCTS and Dragon times. If
                        # UCTS time is ahead of Dragon time by more than
                        # 1.e-6 s, most likely the UCTS info has been
                        # lost for this event (i.e. there has been another
                        # 'jump' of those described above), and the one we have
                        # actually corresponds to the next event. So we put it
                        # back first in the list, to assign it to the next
                        # event. We also move the other elements down in the
                        # list,  which will now be one element longer.
                        # We leave the current event with the same time,
                        # which will be approximately correct (depending on
                        # event rate), and set its ucts_trigger_type to -1,
                        # which will tell us a jump happened and hence this
                        # event does not have proper UCTS info.

                        if dl1_container.ucts_time - dl1_container.dragon_time > 1.e-6:
                            previous_ucts_time_unix.\
                                insert( 0, dl1_container.ucts_time)
                            previous_ucts_trigger_type.\
                                insert(0, dl1_container.ucts_trigger_type)
                            dl1_container.ucts_trigger_type = -1

                        # Select the timestamps to be used for pointing interpolation
                        if config['timestamps_pointing'] == "ucts":
                            event_timestamps = dl1_container.ucts_time
                        elif config['timestamps_pointing'] == "dragon":
                            event_timestamps = dragon_time_utc.unix
                        elif config['timestamps_pointing'] == "tib":
                            event_timestamps = tib_time_utc.unix
                        else:
                            raise ValueError("The timestamps_pointing option is not a valid one. \
                                             Try ucts (default), dragon or tib.")

                        if pointing_file_path and event_timestamps > 0:
                            azimuth, altitude = pointings.cal_pointingposition(event_timestamps, drive_data)
                            event.pointing.tel[telescope_id].azimuth = azimuth
                            event.pointing.tel[telescope_id].altitude = altitude
                            dl1_container.az_tel = azimuth
                            dl1_container.alt_tel = altitude
                        else:
                            dl1_container.az_tel = u.Quantity(np.nan, u.rad)
                            dl1_container.alt_tel = u.Quantity(np.nan, u.rad)

                    dl1_container.trigger_time = event.r0.tel[telescope_id].trigger_time
                    dl1_container.trigger_type = event.r0.tel[telescope_id].trigger_type

                    # FIXME: no need to read telescope characteristics like foclen for every event!
                    foclen = subarray.tel[telescope_id].optics.equivalent_focal_length
                    mirror_area = u.Quantity(subarray.tel[telescope_id].optics.mirror_area, u.m ** 2)
                    dl1_container.prefix = tel.prefix

                    # extra info for the image table
                    extra_im.tel_id = telescope_id
                    extra_im.selected_gain_channel = event.r1.tel[telescope_id].selected_gain_channel

                    for container in [extra_im, dl1_container, event.r0, tel]:
                        add_global_metadata(container, metadata)

                    event.r0.prefix = ''

                    writer.write(table_name = f'telescope/image/{tel_name}',
                                 containers = [event.r0, tel, extra_im])
                    writer.write(table_name = f'telescope/parameters/{tel_name}',
                                 containers = [dl1_container])

                    # Muon ring analysis, for real data only (MC is done starting from DL1 files)
                    if not is_simu:
                        bad_pixels = event.mon.tel[telescope_id].calibration.unusable_pixels[0]
                        # Set to 0 unreliable pixels:
                        image = tel.image*(~bad_pixels)

                        # process only promising events, in terms of # of pixels with large signals:
                        if tag_pix_thr(image):

                            # re-calibrate r1 to obtain new dl1, using a more adequate pulse integrator for muon rings
                            numsamples = event.r1.tel[telescope_id].waveform.shape[2]  # not necessarily the same as in r0!
                            bad_pixels_hg = event.mon.tel[telescope_id].calibration.unusable_pixels[0]
                            bad_pixels_lg = event.mon.tel[telescope_id].calibration.unusable_pixels[1]
                            # Now set to 0 all samples in unreliable pixels. Important for global peak
                            # integrator in case of crazy pixels!  TBD: can this be done in a simpler
                            # way?
                            bad_waveform = np.array(([np.transpose(np.array(numsamples*[bad_pixels_hg])),
                                                      np.transpose(np.array(numsamples*[bad_pixels_lg]))]))

                            # print('hg bad pixels:',np.where(bad_pixels_hg))
                            # print('lg bad pixels:',np.where(bad_pixels_lg))

                            event.r1.tel[telescope_id].waveform *= ~bad_waveform
                            r1_dl1_calibrator_for_muon_rings(event)

                            tel = event.dl1.tel[telescope_id]
                            image = tel.image*(~bad_pixels)

                            # Check again: with the extractor for muon rings (most likely GlobalPeakWindowSum)
                            # perhaps the event is no longer promising (e.g. if it has a large time evolution)
                            if not tag_pix_thr(image):
                                good_ring = False
                            else:
                                # read geometry from event.inst. But not needed for every event. FIXME?
                                geom = subarray.tel[telescope_id].\
                                    camera.geometry

                                muonintensityparam, dist_mask, \
                                ring_size, size_outside_ring, muonringparam, \
                                good_ring, radial_distribution, \
                                mean_pixel_charge_around_ring,\
                                muonpars = \
                                    analyze_muon_event(subarray,
                                                       event.index.event_id,
                                                       image, geom, foclen,
                                                       mirror_area, False, '')
                                #                      mirror_area, True, './')
                                #           (test) plot muon rings as png files

                                # Now we want to obtain the waveform sample (in HG and LG) at which the ring light peaks:
                                bright_pixels_waveforms = event.r1.tel[telescope_id].waveform[:, image > min_pe_for_muon_t_calc, :]
                                stacked_waveforms = np.sum(bright_pixels_waveforms, axis=-2)
                                # stacked waveforms from all bright pixels; shape (ngains, nsamples)
                                hg_peak_sample = np.argmax(stacked_waveforms, axis=-1)[0]
                                lg_peak_sample = np.argmax(stacked_waveforms, axis=-1)[1]

                            if good_ring:
                                fill_muon_event(-1,
                                                muon_parameters,
                                                good_ring,
                                                event.index.event_id,
                                                dragon_time,
                                                muonintensityparam,
                                                dist_mask,
                                                muonringparam,
                                                radial_distribution,
                                                ring_size,
                                                size_outside_ring,
                                                mean_pixel_charge_around_ring,
                                                muonpars,
                                                hg_peak_sample, lg_peak_sample)

                    # writes mc information per telescope, including photo electron image
                    if is_simu \
                            and (event.mc.tel[telescope_id].true_image > 0).any() \
                            and config['write_pe_image']:
                        event.mc.tel[telescope_id].prefix = ''
                        writer.write(table_name=f'simulation/{tel_name}',
                                     containers=[event.mc.tel[telescope_id], extra_im]
                                     )

        if not is_simu:
            # at the end of event loop ask calculation of remaining interleaved statistics
            new_ped, new_ff = calibration_calculator.output_interleaved_results(event)
            # write monitoring events
            write_calibration_data(writer,
                                   calibration_index,
                                   event.mon.tel[tel_id],
                                   new_ped=new_ped, new_ff=new_ff)

    if first_valid_ucts is None:
        logger.warning("Not valid UCTS timestamp found")

    if first_valid_ucts_tib is None:
        logger.warning("Not valid TIB counter value found")

    if is_simu:
        # Reconstruct source position from disp for all events and write the result in the output file
        for tel_name in ['LST_LSTCam']:
            focal = OpticsDescription.from_name(tel_name.split('_')[0]).equivalent_focal_length
            dl1_params_key = f'dl1/event/telescope/parameters/{tel_name}'
            add_disp_to_parameters_table(output_filename, dl1_params_key, focal)

        # Write energy histogram from simtel file and extra metadata
        # ONLY of the simtel file has been read until the end, otherwise it seems to hang here forever
        if source.max_events is None:
            write_simtel_energy_histogram(source, output_filename, obs_id=event.index.obs_id,
                                          metadata=metadata)
    else:
        dir, name = os.path.split(output_filename)
        name = name.replace('dl1', 'muons').replace('LST-1.1', 'LST-1')
        # Consider the possibilities of DL1 files with .fits.h5 & .h5 ending:
        name = name.replace('.fits.h5', '.fits').replace('.h5', '.fits')
        muon_output_filename = Path(dir, name)
        table = Table(muon_parameters)
        table.write(muon_output_filename, format='fits', overwrite=True)

        # Produce the dl1 datacheck .h5 file:
        check_dl1(output_filename, Path(output_filename).parent,
                  max_cores=1, create_pdf=False)


def add_disp_to_parameters_table(dl1_file, table_path, focal):
    """
    Reconstruct the disp parameters and source position from a DL1 parameters table and write the result in the file

    Parameters
    ----------
    dl1_file: HDF5 DL1 file containing the required field in `table_path`:
        - mc_alt
        - mc_az
        - mc_alt_tel
        - mc_az_tel

    table_path: path to the parameters table in the file
    focal: focal of the telescope
    """
    df = pd.read_hdf(dl1_file, key=table_path)

    source_pos_in_camera = sky_to_camera(df.mc_alt.values * u.rad,
                                         df.mc_az.values * u.rad,
                                         focal,
                                         df.mc_alt_tel.values * u.rad,
                                         df.mc_az_tel.values * u.rad,
                                         )
    disp_parameters = disp.disp(df.x.values * u.m,
                                df.y.values * u.m,
                                source_pos_in_camera.x,
                                source_pos_in_camera.y)

    with tables.open_file(dl1_file, mode="a") as file:
        tab = file.root[table_path]
        add_column_table(tab, tables.Float32Col, 'disp_dx', disp_parameters[0].value)
        tab = file.root[table_path]
        add_column_table(tab, tables.Float32Col, 'disp_dy', disp_parameters[1].value)
        tab = file.root[table_path]
        add_column_table(tab, tables.Float32Col, 'disp_norm', disp_parameters[2].value)
        tab = file.root[table_path]
        add_column_table(tab, tables.Float32Col, 'disp_angle', disp_parameters[3].value)
        tab = file.root[table_path]
        add_column_table(tab, tables.Float32Col, 'disp_sign', disp_parameters[4])
        tab = file.root[table_path]
        add_column_table(tab, tables.Float32Col, 'src_x', source_pos_in_camera.x.value)
        tab = file.root[table_path]
        add_column_table(tab, tables.Float32Col, 'src_y', source_pos_in_camera.y.value)


def rescale_dl1_charge(event, scaling_factor):
    """
    Rescale the charges (images) by a given scaling factor.
    The images in dl1.tel[tel_id].image is directly multiplied in place by `scaling_factor`.

    Parameters
    ----------
    event: `ctapipe.containers.DataContainer`
    scaling_factor: float
    """

    for tel_id, tel in event.dl1.tel.items():
        tel.image *= scaling_factor<|MERGE_RESOLUTION|>--- conflicted
+++ resolved
@@ -141,9 +141,6 @@
 
         # Fill container
         dl1_container.fill_hillas(hillas)
-<<<<<<< HEAD
-        dl1_container.fill_event_info(calibrated_event)
-=======
 
         # convert ctapipe's width and length (in m) to deg:
         foclen = subarray.tel[telescope_id].optics.equivalent_focal_length
@@ -152,9 +149,6 @@
         dl1_container.width = width
         dl1_container.length = length
 
-        dl1_container.set_mc_core_distance(calibrated_event, subarray.positions[telescope_id])
-        dl1_container.set_mc_type(calibrated_event)
->>>>>>> 5ce6cd41
         dl1_container.set_timing_features(camera_geometry[signal_pixels],
                                           image[signal_pixels],
                                           peak_time[signal_pixels],
