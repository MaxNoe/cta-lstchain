--- conflicted
+++ resolved
@@ -1,8 +1,4 @@
 from lstchain.mc.sensitivity import sensitivity, find_best_cuts_sensitivity
-<<<<<<< HEAD
-=======
-from lstchain.mc import plot_utils
->>>>>>> d7e9a71a
 import matplotlib.pyplot as plt
 import astropy.units as u
 from astropy.table import Table
@@ -41,24 +37,13 @@
 def main():
     ntelescopes_gamma = 4
     ntelescopes_protons = 4
-
-<<<<<<< HEAD
-    n_bins_energy = 20  # Number of energy bins
-    n_bins_gammaness = 11  # Number of gammaness bins
-    n_bins_theta2 = 10  # Number of theta2 bins
-=======
-    ntelescopes_gamma = 4
-    ntelescopes_protons = 4
-
     n_bins_energy = 20  #  Number of energy bins
     n_bins_gammaness = 11  #  Number of gammaness bins
     n_bins_theta2 = 10  #  Number of theta2 bins
->>>>>>> d7e9a71a
     obstime = 50 * 3600 * u.s
     noff = 5
 
     energy, best_sens, result, units, gcut, tcut = find_best_cuts_sensitivity(args.dl1file_gammas,
-<<<<<<< HEAD
                                                                               args.dl1file_protons,
                                                                               args.dl2_file_g_cuts,
                                                                               args.dl2_file_p_cuts,
@@ -66,20 +51,12 @@
                                                                               n_bins_energy, n_bins_gammaness,
                                                                               n_bins_theta2, noff,
                                                                               obstime)
-=======
-                                               args.dl1file_protons,
-                                               args.dl2_file_g_cuts, args.dl2_file_p_cuts,
-                                               ntelescopes_gammas, ntelescopes_protons,
-                                               n_bins_energy, n_bins_gammaness, n_bins_theta2, noff,
-                                               obstime)
->>>>>>> d7e9a71a
 
     # For testing using fixed cuts
     # gcut = np.ones(eb) * 0.8
     # tcut = np.ones(eb) * 0.01
 
     energy, best_sens, result, units, dl2 = sensitivity(args.dl1file_gammas,
-<<<<<<< HEAD
                                                         args.dl1file_protons,
                                                         args.dl2_file_g_sens, args.dl2_file_p_sens,
                                                         1, 1,
@@ -88,13 +65,6 @@
 
     dl2.to_hdf('test_sens.h5', key='data')
     result.to_hdf('test_sens.h5', key='results')
-=======
-                                               args.dl1file_protons,
-                                               args.dl2_file_g_sens, args.dl2_file_p_sens,
-                                               nfiles_gammas, nfiles_protons,
-                                               eb, gcut, tcut * (u.deg**2), noff,
-                                               obstime)
->>>>>>> d7e9a71a
 
     tab = Table.from_pandas(result)
 
@@ -104,22 +74,10 @@
             continue
         tab[key].format = '8f'
 
-<<<<<<< HEAD
     egeom = np.sqrt(energy[1:] * energy[:-1])
 
     plt.plot(egeom[:-1], tab['hadron_rate'], label='Hadron rate', marker='o')
     plt.plot(egeom[:-1], tab['gamma_rate'], label='Gamma rate', marker='o')
-=======
-    print(tab)
-
-    plot_utils.sensitivity_plot_comparison(eb, energy, best_sens)
-    plt.show()
-
-    egeom = np.sqrt(energy[1:] * energy[:-1])
-
-    plt.plot(egeom[:-1], tab['hadron_rate'], label = 'Hadron rate', marker = 'o')
-    plt.plot(egeom[:-1], tab['gamma_rate'], label = 'Gamma rate', marker = 'o')
->>>>>>> d7e9a71a
     plt.legend()
     plt.xscale('log')
     plt.xlabel('Energy (GeV)')
@@ -128,16 +86,9 @@
 
     gammas_mc = dl2[dl2.mc_type == 0]
     protons_mc = dl2[dl2.mc_type == 101]
-<<<<<<< HEAD
 
     sns.distplot(gammas_mc.gammaness, label='gammas')
     sns.distplot(protons_mc.gammaness, label='protons')
-=======
-    good_gammas = dl2
-    
-    sns.distplot(gammas_mc.gammaness, label='gammas');
-    sns.distplot(protons_mc.gammaness, label='protons');
->>>>>>> d7e9a71a
     plt.legend()
     plt.tight_layout()
     plt.show()
@@ -146,15 +97,10 @@
     plt.legend()
     plt.tight_layout()
     plt.show()
-<<<<<<< HEAD
+
     sns.distplot(gammas_mc.reco_energy.apply(np.log10), label='gammas')
     sns.distplot(protons_mc.reco_energy.apply(np.log10), label='protons')
     plt.legend()
-=======
-    sns.distplot(gammas_mc.reco_energy.apply(np.log10), label='gammas');
-    sns.distplot(protons_mc.reco_energy.apply(np.log10), label='protons');
-    plt.legend();
->>>>>>> d7e9a71a
     plt.tight_layout()
     plt.show()
     ctaplot.plot_theta2(gammas_mc.reco_alt, gammas_mc.reco_az, gammas_mc.mc_alt, gammas_mc.mc_az, range=(0, 1),
@@ -162,41 +108,25 @@
     plt.show()
     plt.figure(figsize=(12, 8))
     ctaplot.plot_angular_res_per_energy(gammas_mc.reco_alt, gammas_mc.reco_az, gammas_mc.mc_alt, gammas_mc.mc_az,
-<<<<<<< HEAD
                                         10 ** (gammas_mc.reco_energy - 3),
                                         )
 
     ctaplot.plot_angular_res_cta_requirements('north', color='black')
-=======
-                                        10**(gammas_mc.reco_energy - 3),
-                                        );
-    
-    ctaplot.plot_angular_res_cta_requirements('north', color='black')    
->>>>>>> d7e9a71a
+
     plt.legend()
     plt.tight_layout()
     plt.show()
 
     plt.figure(figsize=(12, 8))
-<<<<<<< HEAD
     ctaplot.plot_energy_resolution(gammas_mc.mc_energy, gammas_mc.reco_energy)
-=======
-    ctaplot.plot_energy_resolution(gammas_mc.mc_energy , gammas_mc.reco_energy)
->>>>>>> d7e9a71a
     ctaplot.plot_energy_resolution_cta_requirements('north', color='black')
     
     plt.legend()
     plt.tight_layout()
     plt.show()
-<<<<<<< HEAD
 
     ctaplot.plot_energy_resolution(gammas_mc.mc_energy, gammas_mc.reco_energy)
     ctaplot.plot_energy_bias(10 ** (gammas_mc.mc_energy - 3), 10 ** (gammas_mc.reco_energy - 3))
-=======
-    
-    ctaplot.plot_energy_resolution(gammas_mc.mc_energy , gammas_mc.reco_energy)
-    ctaplot.plot_energy_bias(10**(gammas_mc.mc_energy - 3), 10**(gammas_mc.reco_energy - 3))
->>>>>>> d7e9a71a
     plt.show()
     
     gamma_ps_simu_info = read_simu_info_merged_hdf5(args.dl1file_gammas)
@@ -204,7 +134,6 @@
     emax = gamma_ps_simu_info.energy_range_max.value
     total_number_of_events = gamma_ps_simu_info.num_showers * gamma_ps_simu_info.shower_reuse
     spectral_index = gamma_ps_simu_info.spectral_index
-<<<<<<< HEAD
     area = (gamma_ps_simu_info.max_scatter_range.value - gamma_ps_simu_info.min_scatter_range.value) ** 2 * np.pi
     ctaplot.plot_effective_area_per_energy_power_law(emin, emax, total_number_of_events, spectral_index,
                                                      10 ** (gammas_mc.reco_energy - 3)[gammas_mc.tel_id == 1],
@@ -212,15 +141,6 @@
                                                      label='selected gammas',
                                                      linestyle='--'
                                                      )
-=======
-    area = (gamma_ps_simu_info.max_scatter_range.value - gamma_ps_simu_info.min_scatter_range.value)**2 * np.pi
-    ctaplot.plot_effective_area_per_energy_power_law(emin, emax, total_number_of_events, spectral_index,
-                                                 10**(gammas_mc.reco_energy-3)[gammas_mc.tel_id==1],
-                                                 area,
-                                                 label='selected gammas',
-                                                 linestyle='--'
-                                                );
->>>>>>> d7e9a71a
 
     ctaplot.plot_effective_area_cta_requirements('north', color='black')
     plt.legend();
