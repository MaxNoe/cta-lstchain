#!/usr/bin/env python3

"""
Pipeline to calibrate and compute image parameters at single telescope 
level for real data.
- Inputs are a protozfits input file and a drs4 pedestal/calibration/time
calibration files
- Output is a dataframe with dl1 data

Usage: 

$> python lstchain_data_r0_to_dl1.py 
--input-file LST-1.1.Run02030.0000.fits.fz 
--output-dir ./ 
--pedestal-file drs4_pedestal.Run2028.0000.fits 
--calibration-file calibration.Run2029.0000.hdf5 
--time-calibration-file time_calibration.Run2029.0000.hdf5

"""

import argparse
from lstchain.reco import r0_to_dl1
from lstchain.io.config import read_configuration_file
import sys
import logging
import os

log = logging.getLogger(__name__)

parser = argparse.ArgumentParser(description="R0 to DL1")

# Required arguments
parser.add_argument('--input-file', '-f', action='store', type=str,
                    dest='input_file',
                    help='Path to the .fits.fz file with the raw events',
                    default=None, required=True)

parser.add_argument('--output-dir', '-o', action='store', type=str,
                    dest='output_dir',
                    help='Path where to store the reco dl1 events',
                    default='./dl1_data/')

parser.add_argument('--pedestal-file', '-p', action='store', type=str,
                    dest='pedestal_file',
                    help='Path to a pedestal file',
                    default=None, required=True
                    )

parser.add_argument('--calibration-file', '--calib', action='store', type=str,
                    dest='calibration_file',
                    help='Path to a calibration file',
                    default=None, required=True
                    )

parser.add_argument('--time-calibration-file', '-t', action='store', type=str,
                    dest='time_calibration_file',
                    help='Path to a calibration file for pulse time correction',
                    default=None, required=True
                    )

# Optional arguments
parser.add_argument('--config', '-c', action='store', type=str,
                    dest='config_file',
                    help='Path to a configuration file. If none is given, a standard configuration is applied',
                    default=None
                    )

parser.add_argument('--pointing-file', '--pointing', action='store', type=str,
                    dest='pointing_file',
                    help='Path to the Drive log file with the pointing information.',
                    default=None
                    )

parser.add_argument('--ucts-t0-dragon', action='store', type=float,
                    dest='ucts_t0_dragon',
                    help='UCTS timestamp in nsecs, unix format and TAI scale of the \
                          first event of the run with valid timestamp. If none is \
                          passed, the start-of-the-run timestamp is provided, hence \
                          Dragon timestamp is not reliable.',
                    default="NaN"
                    )

parser.add_argument('--dragon-counter0', action='store', type=float,
                    dest='dragon_counter0',
                    help='Dragon counter (pps + 10MHz) in nsecs corresponding \
                          to the first reliable UCTS of the run. To be provided \
                          along with ucts_t0_dragon.',
                    default="NaN"
                    )

parser.add_argument('--ucts-t0-tib', action='store', type=float,
                    dest='ucts_t0_tib',
                    help='UCTS timestamp in nsecs, unix format and TAI scale of the \
                          first event of the run with valid timestamp. If none is \
                          passed, the start-of-the-run timestamp is provided, hence \
                          TIB timestamp is not reliable.',
                    default="NaN"
                    )

parser.add_argument('--tib-counter0', action='store', type=float,
                    dest='tib_counter0',
                    help='First valid TIB counter (pps + 10MHz) in nsecs corresponding \
                          to the first reliable UCTS of the run when TIB is available. \
                          To be provided along with ucts_t0_tib.',
                    default="NaN"
                    )

parser.add_argument('--max-events', '--maxevts', action='store', type=int,
                    dest='max_events',
                    help='Maximum number of events to be processed.',
                    default=int(1e15)
                    )

args = parser.parse_args()


def main():
    os.makedirs(args.output_dir, exist_ok=True)

    log.setLevel(logging.INFO)
    handler = logging.StreamHandler()
    logging.getLogger().addHandler(handler)

    r0_to_dl1.allowed_tels = {1, 2, 3, 4}
<<<<<<< HEAD

    # if simu
    output_filename = args.outdir + '/dl1_' + os.path.basename(args.infile).replace(".gz",".h5")

    # if data
    output_filename = args.outdir + '/dl1_' + os.path.basename(args.infile).replace(".fits.fz",".h5")
=======
    output_filename = os.path.join(
        args.output_dir,
        'dl1_' + os.path.basename(args.input_file).rsplit('.', 1)[0] + '.h5'
    )
>>>>>>> 24d81bcf

    config = {}
    if args.config_file is not None:
        try:
            config = read_configuration_file(args.config_file)
        except Exception as e:
            log.error(f'Configuration file could not be read: {e}')
            sys.exit(1)

    config["max_events"] = args.max_events

    r0_to_dl1.r0_to_dl1(
        args.input_file,
        output_filename=output_filename,
        custom_config=config,
        pedestal_path=args.pedestal_file,
        calibration_path=args.calibration_file,
        time_calibration_path=args.time_calibration_file,
        pointing_file_path=args.pointing_file,
        ucts_t0_dragon=args.ucts_t0_dragon,
        dragon_counter0=args.dragon_counter0,
        ucts_t0_tib=args.ucts_t0_tib,
        tib_counter0=args.tib_counter0
    )


if __name__ == '__main__':
    main()<|MERGE_RESOLUTION|>--- conflicted
+++ resolved
@@ -122,19 +122,11 @@
     logging.getLogger().addHandler(handler)
 
     r0_to_dl1.allowed_tels = {1, 2, 3, 4}
-<<<<<<< HEAD
 
-    # if simu
-    output_filename = args.outdir + '/dl1_' + os.path.basename(args.infile).replace(".gz",".h5")
-
-    # if data
-    output_filename = args.outdir + '/dl1_' + os.path.basename(args.infile).replace(".fits.fz",".h5")
-=======
     output_filename = os.path.join(
         args.output_dir,
         'dl1_' + os.path.basename(args.input_file).rsplit('.', 1)[0] + '.h5'
     )
->>>>>>> 24d81bcf
 
     config = {}
     if args.config_file is not None:
