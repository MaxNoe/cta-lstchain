--- conflicted
+++ resolved
@@ -115,16 +115,6 @@
                     self.tel_id,
                     no_gain_selection)
             self.calib_peak_time_jit(charge,
-<<<<<<< HEAD
-                                      peak_time,
-                                      pixel_ids,
-                                      self.first_cap_array,
-                                      self.mean_values_per_bin,
-                                      self.entries_per_bin,
-                                      n_cap=self.n_capacitors,
-                                      n_combine=self.n_combine,
-                                      min_charge=self.minimum_charge)
-=======
                                      peak_time,
                                      pixel_ids,
                                      self.first_cap_array,
@@ -133,7 +123,6 @@
                                      n_cap=self.n_capacitors,
                                      n_combine=self.n_combine,
                                      min_charge=self.minimum_charge)
->>>>>>> 862f80e6
             self.sum_events += 1
 
     @staticmethod
